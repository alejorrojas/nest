--- conflicted
+++ resolved
@@ -30,15 +30,6 @@
     "graphql-subscriptions": "1.1.0",
     "reflect-metadata": "0.1.13",
     "rxjs": "6.5.3",
-<<<<<<< HEAD
-    "type-graphql": "0.17.5",
-    "typescript": "3.6.4"
-  },
-  "devDependencies": {
-    "@types/node": "10.14.21",
-    "ts-node": "8.4.1",
-    "tslint": "5.20.0"
-=======
     "type-graphql": "0.17.5"
   },
   "devDependencies": {
@@ -57,6 +48,5 @@
     "tsconfig-paths": "^3.9.0",
     "tslint": "^5.20.0",
     "typescript": "^3.6.3"
->>>>>>> 0f1c193e
   }
 }