--- conflicted
+++ resolved
@@ -39,14 +39,9 @@
     "@nestjs/schematics": "10.1.1",
     "@nestjs/testing": "10.3.2",
     "@types/express": "4.17.21",
-<<<<<<< HEAD
+    "@types/jest": "29.5.10",
     "@types/node": "20.17.6",
     "@types/supertest": "6.0.2",
-=======
-    "@types/jest": "^29.5.10",
-    "@types/node": "20.8.7",
-    "@types/supertest": "2.0.15",
->>>>>>> 86826a65
     "@typescript-eslint/eslint-plugin": "5.62.0",
     "@typescript-eslint/parser": "5.62.0",
     "eslint": "8.42.0",
@@ -60,10 +55,7 @@
     "ts-morph": "21.0.1",
     "ts-node": "10.9.2",
     "tsconfig-paths": "4.2.0",
-<<<<<<< HEAD
     "typescript": "5.3.3"
-=======
-    "typescript": "5.2.2"
   },
   "jest": {
     "moduleFileExtensions": [
@@ -95,6 +87,5 @@
     ],
     "coverageDirectory": "../coverage",
     "testEnvironment": "node"
->>>>>>> 86826a65
   }
 }