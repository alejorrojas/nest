--- conflicted
+++ resolved
@@ -25,13 +25,8 @@
     "hbs": "4.0.6",
     "pug": "2.0.4",
     "reflect-metadata": "0.1.13",
-<<<<<<< HEAD
-    "rxjs": "6.5.3",
-    "typescript": "3.6.4"
-=======
     "rimraf": "^3.0.0",
     "rxjs": "6.5.3"
->>>>>>> 0f1c193e
   },
   "devDependencies": {
     "@nestjs/cli": "^6.9.1",
