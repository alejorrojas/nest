--- conflicted
+++ resolved
@@ -37,13 +37,8 @@
     "@nestjs/schematics": "8.0.4",
     "@nestjs/testing": "8.1.1",
     "@types/express": "4.17.13",
-<<<<<<< HEAD
     "@types/jest": "27.0.1",
-    "@types/node": "14.17.27",
-=======
-    "@types/jest": "^27.0.1",
     "@types/node": "14.17.28",
->>>>>>> 5708741f
     "@types/supertest": "2.0.11",
     "@types/ws": "7.4.7",
     "jest": "27.3.1",
