--- conflicted
+++ resolved
@@ -31,13 +31,8 @@
     "@babel/register": "7.12.1",
     "@babel/runtime": "7.12.1",
     "@nestjs/testing": "7.4.4",
-<<<<<<< HEAD
-    "jest": "26.5.0",
+    "jest": "26.6.1",
     "nodemon": "2.0.6",
-=======
-    "jest": "26.6.1",
-    "nodemon": "2.0.4",
->>>>>>> 1cfc5ce5
     "prettier": "2.1.2",
     "supertest": "5.0.0"
   },
