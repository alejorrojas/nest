{
  "name": "nest-typescript-starter",
  "version": "1.0.0",
  "description": "Nest TypeScript starter repository",
  "license": "MIT",
  "scripts": {
    "build": "rimraf dist && tsc -p tsconfig.build.json",
    "start": "ts-node -r tsconfig-paths/register src/main.ts",
    "start:dev": "tsc-watch -p tsconfig.build.json --onSuccess \"node dist/main.js\"",
    "start:debug": "tsc-watch -p tsconfig.build.json --onSuccess \"node --inspect-brk dist/main.js\"",
    "prestart:prod": "npm run build",
    "start:prod": "node dist/main.js",
    "lint": "tslint -p tsconfig.json -c tslint.json"
  },
  "dependencies": {
    "@nestjs/common": "6.8.2",
    "@nestjs/core": "6.8.2",
    "@nestjs/platform-express": "6.8.2",
    "@nestjs/testing": "6.8.2",
    "@nestjs/websockets": "6.8.2",
    "class-transformer": "0.2.3",
    "class-validator": "0.10.1",
    "reflect-metadata": "0.1.13",
    "rxjs": "6.5.3",
    "typescript": "3.6.3"
  },
  "devDependencies": {
    "@types/jest": "24.0.18",
<<<<<<< HEAD
    "@types/node": "10.14.18",
    "rimraf": "^2.6.2",
=======
    "@types/node": "10.14.20",
>>>>>>> 51402be8
    "jest": "24.9.0",
    "supertest": "4.0.2",
    "ts-jest": "24.1.0",
    "ts-node": "8.4.1",
    "tslint": "5.20.0",
    "tsc-watch": "2.2.1",
    "tsconfig-paths": "3.8.0"
  }
}<|MERGE_RESOLUTION|>--- conflicted
+++ resolved
@@ -4,40 +4,63 @@
   "description": "Nest TypeScript starter repository",
   "license": "MIT",
   "scripts": {
-    "build": "rimraf dist && tsc -p tsconfig.build.json",
-    "start": "ts-node -r tsconfig-paths/register src/main.ts",
-    "start:dev": "tsc-watch -p tsconfig.build.json --onSuccess \"node dist/main.js\"",
-    "start:debug": "tsc-watch -p tsconfig.build.json --onSuccess \"node --inspect-brk dist/main.js\"",
-    "prestart:prod": "npm run build",
-    "start:prod": "node dist/main.js",
-    "lint": "tslint -p tsconfig.json -c tslint.json"
+    "prebuild": "rimraf dist",
+    "build": "nest build",
+    "format": "prettier --write \"src/**/*.ts\" \"test/**/*.ts\"",
+    "start": "nest start",
+    "start:dev": "nest start --watch",
+    "start:debug": "nest start --debug --watch",
+    "start:prod": "node dist/main",
+    "lint": "tslint -p tsconfig.json -c tslint.json",
+    "test": "jest",
+    "test:watch": "jest --watch",
+    "test:cov": "jest --coverage",
+    "test:debug": "node --inspect-brk -r tsconfig-paths/register -r ts-node/register node_modules/.bin/jest --runInBand",
+    "test:e2e": "jest --config ./test/jest-e2e.json"
   },
   "dependencies": {
-    "@nestjs/common": "6.8.2",
-    "@nestjs/core": "6.8.2",
-    "@nestjs/platform-express": "6.8.2",
-    "@nestjs/testing": "6.8.2",
-    "@nestjs/websockets": "6.8.2",
+    "@nestjs/common": "^6.8.0",
+    "@nestjs/core": "^6.8.0",
+    "@nestjs/platform-express": "^6.8.0",
+    "reflect-metadata": "^0.1.13",
     "class-transformer": "0.2.3",
     "class-validator": "0.10.1",
-    "reflect-metadata": "0.1.13",
-    "rxjs": "6.5.3",
-    "typescript": "3.6.3"
+    "rimraf": "^3.0.0",
+    "rxjs": "^6.5.3"
   },
   "devDependencies": {
-    "@types/jest": "24.0.18",
-<<<<<<< HEAD
-    "@types/node": "10.14.18",
-    "rimraf": "^2.6.2",
-=======
-    "@types/node": "10.14.20",
->>>>>>> 51402be8
-    "jest": "24.9.0",
-    "supertest": "4.0.2",
-    "ts-jest": "24.1.0",
-    "ts-node": "8.4.1",
-    "tslint": "5.20.0",
-    "tsc-watch": "2.2.1",
-    "tsconfig-paths": "3.8.0"
+    "@nestjs/cli": "^6.9.1",
+    "@nestjs/schematics": "^6.7.0",
+    "@nestjs/testing": "^6.8.0",
+    "@types/express": "^4.17.1",
+    "@types/jest": "^24.0.18",
+    "@types/node": "^12.7.8",
+    "@types/supertest": "^2.0.8",
+    "jest": "^24.9.0",
+    "prettier": "^1.18.2",
+    "supertest": "^4.0.2",
+    "ts-jest": "^24.1.0",
+    "ts-loader": "^6.2.0",
+    "ts-node": "^8.4.1",
+    "tsconfig-paths": "^3.9.0",
+    "tslint": "^5.20.0",
+    "typescript": "^3.6.3"
+  },
+  "jest": {
+    "moduleFileExtensions": [
+      "js",
+      "json",
+      "ts"
+    ],
+    "rootDir": "src",
+    "testRegex": ".spec.ts$",
+    "transform": {
+      "^.+\\.(t|j)s$": "ts-jest"
+    },
+    "collectCoverageFrom": [
+      "**/*.(t|j)s"
+    ],
+    "coverageDirectory": "../coverage",
+    "testEnvironment": "node"
   }
 }