--- conflicted
+++ resolved
@@ -1,11 +1,5 @@
 {
   "lerna": "2.4.0",
-  "packages": [
-    "packages/*"
-  ],
-<<<<<<< HEAD
-  "version": "10.4.15"
-=======
+  "packages": ["packages/*"],
   "version": "11.0.0-next.1"
->>>>>>> cb739ad3
 }