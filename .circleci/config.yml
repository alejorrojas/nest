--- conflicted
+++ resolved
@@ -121,11 +121,7 @@
   lint:
     working_directory: ~/nest
     docker:
-<<<<<<< HEAD
-      - image: cimg/node:<< pipeline.parameters.current-node-version >>
-=======
       - image: cimg/node:<< pipeline.parameters.active-node-version >>
->>>>>>> 0ca42ba5
     steps:
       - checkout
       - *restore-cache
