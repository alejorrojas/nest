--- conflicted
+++ resolved
@@ -3,10 +3,7 @@
 import { NO_MESSAGE_HANDLER } from '../../constants';
 import { RmqContext } from '../../ctx-host';
 import { ServerRMQ } from '../../server/server-rmq';
-<<<<<<< HEAD
-=======
 import { objectToMap } from './utils/object-to-map';
->>>>>>> 234d8d56
 
 describe('ServerRMQ', () => {
   let server: ServerRMQ;
@@ -189,19 +186,12 @@
     let channel: any = {};
 
     beforeEach(() => {
-<<<<<<< HEAD
-      (server as any)['queue'] = queue;
-      (server as any)['queueOptions'] = queueOptions;
-      (server as any)['options'] = {
+      untypedServer['queue'] = queue;
+      untypedServer['queueOptions'] = queueOptions;
+      untypedServer['options'] = {
         isGlobalPrefetchCount,
         prefetchCount,
       };
-=======
-      untypedServer['queue'] = queue;
-      untypedServer['queueOptions'] = queueOptions;
-      untypedServer['isGlobalPrefetchCount'] = isGlobalPrefetchCount;
-      untypedServer['prefetchCount'] = prefetchCount;
->>>>>>> 234d8d56
 
       channel = {
         assertQueue: sinon.spy(() => ({})),
