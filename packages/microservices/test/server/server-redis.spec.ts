import { expect } from 'chai';
import * as sinon from 'sinon';
import { NO_MESSAGE_HANDLER } from '../../constants';
import { BaseRpcContext } from '../../ctx-host/base-rpc.context';
import { ServerRedis } from '../../server/server-redis';
import { objectToMap } from './utils/object-to-map';

describe('ServerRedis', () => {
  let server: ServerRedis;
  let untypedServer: any;

  beforeEach(() => {
    server = new ServerRedis({});
    untypedServer = server as any;
  });
  describe('listen', () => {
    let onSpy: sinon.SinonSpy;
    let connectSpy: sinon.SinonSpy;
    let client: any;
    let callbackSpy: sinon.SinonSpy;

    beforeEach(() => {
      onSpy = sinon.spy();
      connectSpy = sinon.spy();

      client = {
        on: onSpy,
        connect: connectSpy,
      };
      sinon.stub(server, 'createRedisClient').callsFake(() => client);

      callbackSpy = sinon.spy();
    });
    it('should bind "error" event to handler', () => {
      server.listen(callbackSpy);
      expect(onSpy.getCall(0).args[0]).to.be.equal('error');
    });
    it('should call "RedisClient#connect()"', () => {
      server.listen(callbackSpy);
      expect(connectSpy.called).to.be.true;
    });
    describe('when "start" throws an exception', () => {
      it('should call callback with a thrown error as an argument', () => {
        const error = new Error('random error');

        const callbackSpy = sinon.spy();
        sinon.stub(server, 'start').callsFake(() => {
          throw error;
        });
        server.listen(callbackSpy);
        expect(callbackSpy.calledWith(error)).to.be.true;
      });
    });
  });
  describe('close', () => {
    const pub = { quit: sinon.spy() };
    const sub = { quit: sinon.spy() };
    beforeEach(() => {
      untypedServer.pubClient = pub;
      untypedServer.subClient = sub;
    });
    it('should close pub & sub server', () => {
      server.close();

      expect(pub.quit.called).to.be.true;
      expect(sub.quit.called).to.be.true;
    });
  });
  describe('handleConnection', () => {
    let onSpy: sinon.SinonSpy, subscribeSpy: sinon.SinonSpy, sub, psub;

    beforeEach(() => {
      onSpy = sinon.spy();
      subscribeSpy = sinon.spy();
      sub = {
        on: onSpy,
        subscribe: subscribeSpy,
      };
      psub = {
        on: onSpy,
        psubscribe: subscribeSpy,
      };
    });
    it('should bind "message" event to handler if wildcards are disabled', () => {
      server.bindEvents(sub, null);
      expect(onSpy.getCall(0).args[0]).to.be.equal('message');
    });
    it('should bind "pmessage" event to handler if wildcards are enabled', () => {
      untypedServer.options = {};
      untypedServer.options.wildcards = true;

      server.bindEvents(psub, null);
      expect(onSpy.getCall(0).args[0]).to.be.equal('pmessage');
    });

    it('should "subscribe" to each pattern if wildcards are disabled', () => {
      const pattern = 'test';
      const handler = sinon.spy();
      untypedServer.messageHandlers = objectToMap({
        [pattern]: handler,
      });
      server.bindEvents(sub, null);
      expect(subscribeSpy.calledWith(pattern)).to.be.true;
    });

    it('should "psubscribe" to each pattern if wildcards are enabled', () => {
      untypedServer.options = {};
      untypedServer.options.wildcards = true;

      const pattern = 'test';
      const handler = sinon.spy();
      untypedServer.messageHandlers = objectToMap({
        [pattern]: handler,
      });
      server.bindEvents(psub, null);
      expect(subscribeSpy.calledWith(pattern)).to.be.true;
    });
  });
  describe('getMessageHandler', () => {
    it(`should return function`, () => {
      expect(typeof server.getMessageHandler(null)).to.be.eql('function');
    });
  });
  describe('handleMessage', () => {
    let getPublisherSpy: sinon.SinonSpy;

    const channel = 'test';
    const data = 'test';
    const id = '3';

    beforeEach(() => {
      getPublisherSpy = sinon.spy();
      sinon.stub(server, 'getPublisher').callsFake(() => getPublisherSpy);
    });
    it('should call "handleEvent" if identifier is not present', async () => {
      const handleEventSpy = sinon.spy(server, 'handleEvent');
      sinon.stub(server, 'parseMessage').callsFake(() => ({ data }) as any);

      await server.handleMessage(channel, JSON.stringify({}), null, channel);
      expect(handleEventSpy.called).to.be.true;
    });
    it(`should publish NO_MESSAGE_HANDLER if pattern not exists in messageHandlers object`, async () => {
      sinon.stub(server, 'parseMessage').callsFake(() => ({ id, data }) as any);
      await server.handleMessage(
        channel,
        JSON.stringify({ id }),
        null,
        channel,
      );
      expect(
        getPublisherSpy.calledWith({
          id,
          status: 'error',
          err: NO_MESSAGE_HANDLER,
        }),
      ).to.be.true;
    });
    it(`should call handler with expected arguments`, async () => {
      const handler = sinon.spy();
      untypedServer.messageHandlers = objectToMap({
        [channel]: handler,
      });
      sinon.stub(server, 'parseMessage').callsFake(() => ({ id, data }) as any);

      await server.handleMessage(channel, {}, null, channel);
      expect(handler.calledWith(data)).to.be.true;
    });
  });
  describe('getPublisher', () => {
    let publisherSpy: sinon.SinonSpy;
    let pub, publisher;

    const id = '1';
    const pattern = 'test';

    beforeEach(() => {
      publisherSpy = sinon.spy();
      pub = {
        publish: publisherSpy,
      };
      publisher = server.getPublisher(pub, pattern, id);
    });
    it(`should return function`, () => {
      expect(typeof server.getPublisher(null, null, id)).to.be.eql('function');
    });
    it(`should call "publish" with expected arguments`, () => {
      const respond = 'test';
      publisher({ respond, id });
      expect(
        publisherSpy.calledWith(
          `${pattern}.reply`,
          JSON.stringify({ respond, id }),
        ),
      ).to.be.true;
    });
  });
  describe('parseMessage', () => {
    it(`should return parsed json`, () => {
      const obj = { test: 'test' };
      expect(server.parseMessage(obj)).to.deep.equal(
        JSON.parse(JSON.stringify(obj)),
      );
    });
    it(`should not parse argument if it is not an object`, () => {
      const content = 'test';
      expect(server.parseMessage(content)).to.equal(content);
    });
  });
  describe('getRequestPattern', () => {
    const test = 'test';
    it(`should leave pattern as it is`, () => {
      const expectedResult = test;
      expect(server.getRequestPattern(test)).to.equal(expectedResult);
    });
  });
  describe('getReplyPattern', () => {
    const test = 'test';
    it(`should append ".reply" to string`, () => {
      const expectedResult = test + '.reply';
      expect(server.getReplyPattern(test)).to.equal(expectedResult);
    });
  });
  describe('getClientOptions', () => {
    it('should return options object with "retryStrategy" and call "createRetryStrategy"', () => {
      const createSpy = sinon.spy(server, 'createRetryStrategy');
      const { retryStrategy } = server.getClientOptions();
      try {
        retryStrategy(0);
      } catch {}
      expect(createSpy.called).to.be.true;
    });
  });
  describe('createRetryStrategy', () => {
    describe('when is terminated', () => {
      it('should return undefined', () => {
<<<<<<< HEAD
        (server as any).isManuallyClosed = true;
=======
        untypedServer.isExplicitlyTerminated = true;
>>>>>>> 234d8d56
        const result = server.createRetryStrategy(0);
        expect(result).to.be.undefined;
      });
    });
    describe('when "retryAttempts" does not exist', () => {
      it('should return undefined', () => {
        untypedServer.options.options = {};
        untypedServer.options.options.retryAttempts = undefined;

        expect(server.createRetryStrategy(4)).to.be.undefined;
      });
    });
    describe('when "attempts" count is max', () => {
      it('should return undefined', () => {
        untypedServer.options.options = {};
        untypedServer.options.options.retryAttempts = 3;

        expect(server.createRetryStrategy(4)).to.be.undefined;
      });
    });
    describe('otherwise', () => {
      it('should return delay (ms)', () => {
<<<<<<< HEAD
        (server as any).options = {};
        (server as any).isManuallyClosed = false;
        (server as any).options.retryAttempts = 3;
        (server as any).options.retryDelay = 3;
=======
        untypedServer.options = {};
        untypedServer.isExplicitlyTerminated = false;
        untypedServer.options.retryAttempts = 3;
        untypedServer.options.retryDelay = 3;
>>>>>>> 234d8d56
        const result = server.createRetryStrategy(2);
        expect(result).to.be.eql(untypedServer.options.retryDelay);
      });
    });
  });
  describe('handleEvent', () => {
    const channel = 'test';
    const data = 'test';

    it('should call handler with expected arguments', () => {
      const handler = sinon.spy();
      untypedServer.messageHandlers = objectToMap({
        [channel]: handler,
      });

      server.handleEvent(
        channel,
        { pattern: '', data },
        new BaseRpcContext([]),
      );
      expect(handler.calledWith(data)).to.be.true;
    });
  });
});<|MERGE_RESOLUTION|>--- conflicted
+++ resolved
@@ -233,11 +233,7 @@
   describe('createRetryStrategy', () => {
     describe('when is terminated', () => {
       it('should return undefined', () => {
-<<<<<<< HEAD
-        (server as any).isManuallyClosed = true;
-=======
-        untypedServer.isExplicitlyTerminated = true;
->>>>>>> 234d8d56
+        untypedServer.isManuallyClosed = true;
         const result = server.createRetryStrategy(0);
         expect(result).to.be.undefined;
       });
@@ -260,17 +256,10 @@
     });
     describe('otherwise', () => {
       it('should return delay (ms)', () => {
-<<<<<<< HEAD
-        (server as any).options = {};
-        (server as any).isManuallyClosed = false;
-        (server as any).options.retryAttempts = 3;
-        (server as any).options.retryDelay = 3;
-=======
         untypedServer.options = {};
-        untypedServer.isExplicitlyTerminated = false;
+        untypedServer.isManuallyClosed = false;
         untypedServer.options.retryAttempts = 3;
         untypedServer.options.retryDelay = 3;
->>>>>>> 234d8d56
         const result = server.createRetryStrategy(2);
         expect(result).to.be.eql(untypedServer.options.retryDelay);
       });
