<<<<<<< HEAD
=======
import { FastifyCorsOptions } from '@fastify/cors';
>>>>>>> 8af7183c
import { HttpServer, INestApplication } from '@nestjs/common';
import {
  FastifyBodyParser,
  FastifyInstance,
  FastifyListenOptions,
  FastifyPluginAsync,
  FastifyPluginCallback,
  FastifyPluginOptions,
  FastifyRegisterOptions,
  FastifyReply,
  FastifyRequest,
  RawServerBase,
  RawServerDefault,
} from 'fastify';
import {
  InjectOptions,
  Chain as LightMyRequestChain,
  Response as LightMyRequestResponse,
} from 'light-my-request';
import { FastifyStaticOptions, FastifyViewOptions } from './external';
import { NestFastifyBodyParserOptions } from './nest-fastify-body-parser-options.interface';

/**
 * @publicApi
 */
export interface NestFastifyApplication<
  TServer extends RawServerBase = RawServerDefault,
> extends INestApplication<TServer> {
  /**
   * Returns the underlying HTTP adapter bounded to a Fastify app.
   *
   * @returns {HttpServer}
   */
  getHttpAdapter(): HttpServer<FastifyRequest, FastifyReply, FastifyInstance>;

  /**
   * A wrapper function around native `fastify.register()` method.
   * Example `app.register(require('@fastify/formbody'))
   * @returns {Promise<FastifyInstance>}
   */
  register<Options extends FastifyPluginOptions = any>(
    plugin:
      | FastifyPluginCallback<Options>
      | FastifyPluginAsync<Options>
      | Promise<{ default: FastifyPluginCallback<Options> }>
      | Promise<{ default: FastifyPluginAsync<Options> }>,
    opts?: FastifyRegisterOptions<Options>,
  ): Promise<FastifyInstance>;

  /**
   * Register Fastify body parsers on the fly. Will respect
   * the application's `rawBody` option.
   *
   * @example
   * const app = await NestFactory.create<NestFastifyApplication>(
   *   AppModule,
   *   new FastifyAdapter(),
   *   { rawBody: true }
   * );
   * // enable the json parser with a parser limit of 50mb
   * app.useBodyParser('application/json', { bodyLimit: 50 * 1000 * 1024 });
   *
   * @returns {this}
   */
  useBodyParser<TServer extends RawServerBase = RawServerBase>(
    type: string | string[] | RegExp,
    options?: NestFastifyBodyParserOptions,
    parser?: FastifyBodyParser<Buffer, TServer>,
  ): this;

  /**
   * Sets a base directory for public assets.
   * Example `app.useStaticAssets({ root: 'public' })`
   * @returns {this}
   */
  useStaticAssets(options: FastifyStaticOptions): this;

  /**
   * Enables CORS (Cross-Origin Resource Sharing)
   *
   * @returns {void}
   */
  enableCors(options?: FastifyCorsOptions): void;

  /**
   * Sets a view engine for templates (views), for example: `pug`, `handlebars`, or `ejs`.
   *
   * Don't pass in a string. The string type in the argument is for compatibility reason and will cause an exception.
   * @returns {this}
   */
  setViewEngine(options: FastifyViewOptions | string): this;

  /**
   * A wrapper function around native `fastify.inject()` method.
   * @returns {void}
   */
  inject(): LightMyRequestChain;
  inject(opts: InjectOptions | string): Promise<LightMyRequestResponse>;

  /**
   * Starts the application.
   * @returns A Promise that, when resolved, is a reference to the underlying HttpServer.
   */
  listen(
    opts: FastifyListenOptions,
    callback?: (err: Error | null, address: string) => void,
  ): Promise<TServer>;
  listen(opts?: FastifyListenOptions): Promise<TServer>;
  listen(
    callback?: (err: Error | null, address: string) => void,
  ): Promise<TServer>;
  listen(
    port: number | string,
    callback?: (err: Error | null, address: string) => void,
  ): Promise<TServer>;
  listen(
    port: number | string,
    address: string,
    callback?: (err: Error | null, address: string) => void,
  ): Promise<TServer>;
  listen(
    port: number | string,
    address: string,
    backlog: number,
    callback?: (err: Error | null, address: string) => void,
  ): Promise<TServer>;
}<|MERGE_RESOLUTION|>--- conflicted
+++ resolved
@@ -1,7 +1,4 @@
-<<<<<<< HEAD
-=======
 import { FastifyCorsOptions } from '@fastify/cors';
->>>>>>> 8af7183c
 import { HttpServer, INestApplication } from '@nestjs/common';
 import {
   FastifyBodyParser,
