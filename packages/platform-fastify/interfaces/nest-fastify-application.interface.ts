--- conflicted
+++ resolved
@@ -13,12 +13,8 @@
   InjectOptions,
   Response as LightMyRequestResponse,
 } from 'light-my-request';
-<<<<<<< HEAD
 import { FastifyStaticOptions, FastifyViewOptions } from './external';
-=======
-import { FastifyStaticOptions, PointOfViewOptions } from './external';
 import { NestFastifyBodyParserOptions } from './nest-fastify-body-parser-options.interface';
->>>>>>> 363ab79b
 
 export interface NestFastifyApplication extends INestApplication {
   /**
