import { MODULE_PATH, PATH_METADATA } from '@nestjs/common/constants';
import { RouteInfo, Type } from '@nestjs/common/interfaces';
import {
  addLeadingSlash,
  isString,
  isUndefined,
} from '@nestjs/common/utils/shared.utils';
import { NestContainer } from '../injector/container';
import { Module } from '../injector/module';
import { MetadataScanner } from '../metadata-scanner';
import { RouterExplorer } from '../router/router-explorer';
import { targetModulesByContainer } from '../router/router-module';

export class RoutesMapper {
  private readonly routerExplorer: RouterExplorer;

  constructor(private readonly container: NestContainer) {
    this.routerExplorer = new RouterExplorer(new MetadataScanner(), container);
  }

  public mapRouteToRouteInfo(
    route: Type<any> | RouteInfo | string,
  ): RouteInfo[] {
    if (isString(route)) {
      const defaultRequestMethod = -1;
      return [
        {
          path: addLeadingSlash(route),
          method: defaultRequestMethod,
        },
      ];
    }
<<<<<<< HEAD
    const routePath = this.getRoutePath(route);
    if (this.isRouteInfo(routePath, route)) {
=======
    const routePathOrPaths: string | string[] = Reflect.getMetadata(
      PATH_METADATA,
      route,
    );
    if (this.isRouteInfo(routePathOrPaths, route)) {
>>>>>>> 209e44a1
      return [
        {
          path: addLeadingSlash(route.path),
          method: route.method,
        },
      ];
    }
    const controllerPaths = this.routerExplorer.scanForPaths(
      Object.create(route),
      route.prototype,
    );
    const moduleRef = this.getHostModuleOfController(route);
    const modulePath = this.getModulePath(moduleRef?.metatype);

    const concatPaths = <T>(acc: T[], currentValue: T[]) =>
      acc.concat(currentValue);

<<<<<<< HEAD
    return controllerPaths
      .map(item =>
        item.path?.map(p => {
          let path = modulePath ?? '';
          path += this.normalizeGlobalPath(routePath) + addLeadingSlash(p);

          return {
            path,
            method: item.requestMethod,
          };
        }),
=======
    return []
      .concat(routePathOrPaths)
      .map(routePath =>
        paths
          .map(
            item =>
              item.path &&
              item.path.map(p => ({
                path:
                  this.validateGlobalPath(routePath) +
                  this.validateRoutePath(p),
                method: item.requestMethod,
              })),
          )
          .reduce(concatPaths, []),
>>>>>>> 209e44a1
      )
      .reduce(concatPaths, []);
  }

  private isRouteInfo(
    path: string | string[] | undefined,
    objectOrClass: Function | RouteInfo,
  ): objectOrClass is RouteInfo {
    return isUndefined(path);
  }

  private normalizeGlobalPath(path: string): string {
    const prefix = addLeadingSlash(path);
    return prefix === '/' ? '' : prefix;
  }

  private getRoutePath(route: Type<any> | RouteInfo): string | undefined {
    return Reflect.getMetadata(PATH_METADATA, route);
  }

  private getHostModuleOfController(
    metatype: Type<unknown>,
  ): Module | undefined {
    if (!metatype) {
      return;
    }
    const modulesContainer = this.container.getModules();
    const moduleRefsSet = targetModulesByContainer.get(modulesContainer);
    if (!moduleRefsSet) {
      return;
    }

    const modules = Array.from(modulesContainer.values()).filter(moduleRef =>
      moduleRefsSet.has(moduleRef),
    );
    return modules.find(({ routes }) => routes.has(metatype));
  }

  private getModulePath(
    metatype: Type<unknown> | undefined,
  ): string | undefined {
    if (!metatype) {
      return;
    }
    const modulesContainer = this.container.getModules();
    const modulePath = Reflect.getMetadata(
      MODULE_PATH + modulesContainer.applicationId,
      metatype,
    );
    return modulePath ?? Reflect.getMetadata(MODULE_PATH, metatype);
  }
}<|MERGE_RESOLUTION|>--- conflicted
+++ resolved
@@ -30,16 +30,8 @@
         },
       ];
     }
-<<<<<<< HEAD
-    const routePath = this.getRoutePath(route);
-    if (this.isRouteInfo(routePath, route)) {
-=======
-    const routePathOrPaths: string | string[] = Reflect.getMetadata(
-      PATH_METADATA,
-      route,
-    );
+    const routePathOrPaths = this.getRoutePath(route);
     if (this.isRouteInfo(routePathOrPaths, route)) {
->>>>>>> 209e44a1
       return [
         {
           path: addLeadingSlash(route.path),
@@ -57,35 +49,22 @@
     const concatPaths = <T>(acc: T[], currentValue: T[]) =>
       acc.concat(currentValue);
 
-<<<<<<< HEAD
-    return controllerPaths
-      .map(item =>
-        item.path?.map(p => {
-          let path = modulePath ?? '';
-          path += this.normalizeGlobalPath(routePath) + addLeadingSlash(p);
-
-          return {
-            path,
-            method: item.requestMethod,
-          };
-        }),
-=======
     return []
       .concat(routePathOrPaths)
       .map(routePath =>
-        paths
-          .map(
-            item =>
-              item.path &&
-              item.path.map(p => ({
-                path:
-                  this.validateGlobalPath(routePath) +
-                  this.validateRoutePath(p),
+        controllerPaths
+          .map(item =>
+            item.path?.map(p => {
+              let path = modulePath ?? '';
+              path += this.normalizeGlobalPath(routePath) + addLeadingSlash(p);
+
+              return {
+                path,
                 method: item.requestMethod,
-              })),
+              };
+            }),
           )
           .reduce(concatPaths, []),
->>>>>>> 209e44a1
       )
       .reduce(concatPaths, []);
   }
