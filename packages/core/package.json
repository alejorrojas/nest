--- conflicted
+++ resolved
@@ -1,10 +1,6 @@
 {
   "name": "@nestjs/core",
-<<<<<<< HEAD
-  "version": "10.4.15",
-=======
   "version": "11.0.0-next.1",
->>>>>>> cb739ad3
   "description": "Nest - modern, fast, powerful node.js web framework (@core)",
   "author": "Kamil Mysliwiec",
   "license": "MIT",
@@ -35,21 +31,12 @@
     "@nuxtjs/opencollective": "0.3.2",
     "fast-safe-stringify": "2.1.1",
     "iterare": "1.2.1",
-<<<<<<< HEAD
-    "path-to-regexp": "3.3.0",
+    "path-to-regexp": "8.2.0",
     "tslib": "2.8.1",
     "uid": "2.0.2"
   },
   "devDependencies": {
-    "@nestjs/common": "10.4.15"
-=======
-    "path-to-regexp": "8.2.0",
-    "tslib": "2.7.0",
-    "uid": "2.0.2"
-  },
-  "devDependencies": {
     "@nestjs/common": "^11.0.0-next.1"
->>>>>>> cb739ad3
   },
   "peerDependencies": {
     "@nestjs/common": "^10.0.0",
