{
  "name": "@nestjs/core",
<<<<<<< HEAD
  "version": "8.0.0-alpha.3",
=======
  "version": "7.6.15",
>>>>>>> 209e44a1
  "description": "Nest - modern, fast, powerful node.js web framework (@core)",
  "author": "Kamil Mysliwiec",
  "license": "MIT",
  "homepage": "https://nestjs.com",
  "funding": {
    "type": "opencollective",
    "url": "https://opencollective.com/nest"
  },
  "repository": {
    "type": "git",
    "url": "https://github.com/nestjs/nest"
  },
  "publishConfig": {
    "access": "public"
  },
  "scripts": {
    "postinstall": "opencollective || exit 0"
  },
  "collective": {
    "type": "opencollective",
    "url": "https://opencollective.com/nest",
    "donation": {
      "text": "Become a partner:"
    }
  },
  "dependencies": {
    "@nuxtjs/opencollective": "0.3.2",
    "fast-safe-stringify": "2.0.7",
    "iterare": "1.2.1",
    "object-hash": "2.1.1",
    "path-to-regexp": "3.2.0",
    "tslib": "2.2.0",
    "uuid": "8.3.2"
  },
  "devDependencies": {
<<<<<<< HEAD
    "@nestjs/common": "^8.0.0-alpha.3"
=======
    "@nestjs/common": "7.6.15"
>>>>>>> 209e44a1
  },
  "peerDependencies": {
    "@nestjs/common": "^7.0.0",
    "@nestjs/microservices": "^7.0.0",
    "@nestjs/platform-express": "^7.0.0",
    "@nestjs/websockets": "^7.0.0",
    "reflect-metadata": "^0.1.12",
    "rxjs": "^6.0.0"
  },
  "peerDependenciesMeta": {
    "@nestjs/websockets": {
      "optional": true
    },
    "@nestjs/microservices": {
      "optional": true
    },
    "@nestjs/platform-express": {
      "optional": true
    }
  }
}<|MERGE_RESOLUTION|>--- conflicted
+++ resolved
@@ -1,10 +1,6 @@
 {
   "name": "@nestjs/core",
-<<<<<<< HEAD
   "version": "8.0.0-alpha.3",
-=======
-  "version": "7.6.15",
->>>>>>> 209e44a1
   "description": "Nest - modern, fast, powerful node.js web framework (@core)",
   "author": "Kamil Mysliwiec",
   "license": "MIT",
@@ -40,11 +36,7 @@
     "uuid": "8.3.2"
   },
   "devDependencies": {
-<<<<<<< HEAD
     "@nestjs/common": "^8.0.0-alpha.3"
-=======
-    "@nestjs/common": "7.6.15"
->>>>>>> 209e44a1
   },
   "peerDependencies": {
     "@nestjs/common": "^7.0.0",
