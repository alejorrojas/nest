--- conflicted
+++ resolved
@@ -101,13 +101,8 @@
     instanceWrapper: InstanceWrapper,
     moduleKey: string,
     applicationRef: T,
-<<<<<<< HEAD
-    host: string | string[],
+    host: string | RegExp | Array<string | RegExp>,
     routePathMetadata: RoutePathMetadata,
-=======
-    basePath: string,
-    host: string | RegExp | Array<string | RegExp>,
->>>>>>> 297adc55
   ) {
     const { instance } = instanceWrapper;
     const routerPaths = this.scanForPaths(instance);
@@ -185,13 +180,8 @@
     routeDefinitions: RouteDefinition[],
     instanceWrapper: InstanceWrapper,
     moduleKey: string,
-<<<<<<< HEAD
     routePathMetadata: RoutePathMetadata,
-    host: string | string[],
-=======
-    basePath: string,
     host: string | RegExp | Array<string | RegExp>,
->>>>>>> 297adc55
   ) {
     (routeDefinitions || []).forEach(routeDefinition => {
       const { version: methodVersion } = routeDefinition;
@@ -213,13 +203,8 @@
     routeDefinition: RouteDefinition,
     instanceWrapper: InstanceWrapper,
     moduleKey: string,
-<<<<<<< HEAD
     routePathMetadata: RoutePathMetadata,
-    host: string | string[],
-=======
-    basePath: string,
     host: string | RegExp | Array<string | RegExp>,
->>>>>>> 297adc55
   ) {
     const {
       path: paths,
