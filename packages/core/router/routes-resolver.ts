--- conflicted
+++ resolved
@@ -47,13 +47,8 @@
       let path = metatype
         ? Reflect.getMetadata(MODULE_PATH, metatype)
         : undefined;
-<<<<<<< HEAD
-      path = path ? path + basePath : basePath;
+      path = path ? basePath + path : basePath;
       this.registerRouters(controllers, moduleName, path, applicationRef);
-=======
-      path = path ? basePath + path : basePath;
-      this.registerRouters(routes, moduleName, path, appInstance);
->>>>>>> 6893bd68
     });
   }
 
