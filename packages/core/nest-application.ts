import {
  CanActivate,
  ExceptionFilter,
  HttpServer,
  INestApplication,
  INestMicroservice,
  NestHybridApplicationOptions,
  NestInterceptor,
  PipeTransform,
  WebSocketAdapter,
} from '@nestjs/common';
import {
  CorsOptions,
  CorsOptionsDelegate,
} from '@nestjs/common/interfaces/external/cors-options.interface';
import { NestApplicationOptions } from '@nestjs/common/interfaces/nest-application-options.interface';
import { Logger } from '@nestjs/common/services/logger.service';
import { loadPackage } from '@nestjs/common/utils/load-package.util';
import { addLeadingSlash, isObject } from '@nestjs/common/utils/shared.utils';
import { iterate } from 'iterare';
import { platform } from 'os';
import { AbstractHttpAdapter } from './adapters';
import { ApplicationConfig } from './application-config';
import { MESSAGES } from './constants';
import { optionalRequire } from './helpers/optional-require';
import { NestContainer } from './injector/container';
import { MiddlewareContainer } from './middleware/container';
import { MiddlewareModule } from './middleware/middleware-module';
import { NestApplicationContext } from './nest-application-context';
import { Resolver } from './router/interfaces/resolver.interface';
import { RoutesResolver } from './router/routes-resolver';

const { SocketModule } = optionalRequire(
  '@nestjs/websockets/socket-module',
  () => require('@nestjs/websockets/socket-module'),
);
const {
  MicroservicesModule,
} = optionalRequire('@nestjs/microservices/microservices-module', () =>
  require('@nestjs/microservices/microservices-module'),
);

/**
 * @publicApi
 */
export class NestApplication
  extends NestApplicationContext
  implements INestApplication {
  private readonly logger = new Logger(NestApplication.name, {
    timestamp: true,
  });
  private readonly middlewareModule = new MiddlewareModule();
  private readonly middlewareContainer = new MiddlewareContainer(
    this.container,
  );
  private readonly microservicesModule =
    MicroservicesModule && new MicroservicesModule();
  private readonly socketModule = SocketModule && new SocketModule();
  private readonly routesResolver: Resolver;
  private readonly microservices: any[] = [];
  private httpServer: any;
  private isListening = false;

  constructor(
    container: NestContainer,
    private readonly httpAdapter: HttpServer,
    private readonly config: ApplicationConfig,
    private readonly appOptions: NestApplicationOptions = {},
  ) {
    super(container);

    this.selectContextModule();
    this.registerHttpServer();

    this.routesResolver = new RoutesResolver(
      this.container,
      this.config,
      this.injector,
    );
  }

  protected async dispose(): Promise<void> {
    this.socketModule && (await this.socketModule.close());
    this.httpAdapter && (await this.httpAdapter.close());

    await Promise.all(
      iterate(this.microservices).map(async microservice => {
        microservice.setIsTerminated(true);
        await microservice.close();
      }),
    );
  }

  public getHttpAdapter(): AbstractHttpAdapter {
    return this.httpAdapter as AbstractHttpAdapter;
  }

  public registerHttpServer() {
    this.httpServer = this.createServer();
  }

  public getUnderlyingHttpServer<T>(): T {
    return this.httpAdapter.getHttpServer();
  }

  public applyOptions() {
    if (!this.appOptions || !this.appOptions.cors) {
      return undefined;
    }
    const passCustomOptions =
      isObject(this.appOptions.cors) ||
      typeof this.appOptions.cors === 'function';
    if (!passCustomOptions) {
      return this.enableCors();
    }
    return this.enableCors(
      this.appOptions.cors as CorsOptions | CorsOptionsDelegate<any>,
    );
  }

  public createServer<T = any>(): T {
    this.httpAdapter.initHttpServer(this.appOptions);
    return this.httpAdapter.getHttpServer() as T;
  }

  public async registerModules() {
    this.registerWsModule();

    if (this.microservicesModule) {
      this.microservicesModule.register(this.container, this.config);
      this.microservicesModule.setupClients(this.container);
    }
    await this.middlewareModule.register(
      this.middlewareContainer,
      this.container,
      this.config,
      this.injector,
      this.httpAdapter,
    );
  }

  public registerWsModule() {
    if (!this.socketModule) {
      return;
    }
    this.socketModule.register(this.container, this.config, this.httpServer);
  }

  public async init(): Promise<this> {
    this.applyOptions();
    await this.httpAdapter?.init();

    const useBodyParser =
      this.appOptions && this.appOptions.bodyParser !== false;
    useBodyParser && this.registerParserMiddleware();

    await this.registerModules();
    await this.registerRouter();
    await this.callInitHook();
    await this.registerRouterHooks();
    await this.callBootstrapHook();

    this.isInitialized = true;
    this.logger.log(MESSAGES.APPLICATION_READY);
    return this;
  }

  public registerParserMiddleware() {
    this.httpAdapter.registerParserMiddleware();
  }

  public async registerRouter() {
    await this.registerMiddleware(this.httpAdapter);

    const prefix = this.config.getGlobalPrefix();
    const basePath = addLeadingSlash(prefix);
    this.routesResolver.resolve(this.httpAdapter, basePath);
  }

  public async registerRouterHooks() {
    this.routesResolver.registerNotFoundHandler();
    this.routesResolver.registerExceptionHandler();
  }

  public connectMicroservice<T extends object>(
    microserviceOptions: T,
    hybridAppOptions: NestHybridApplicationOptions = {},
  ): INestMicroservice {
    const { NestMicroservice } = loadPackage(
      '@nestjs/microservices',
      'NestFactory',
      () => require('@nestjs/microservices'),
    );
    const { inheritAppConfig } = hybridAppOptions;
    const applicationConfig = inheritAppConfig
      ? this.config
      : new ApplicationConfig();

    const instance = new NestMicroservice(
      this.container,
      microserviceOptions,
      applicationConfig,
    );
    instance.registerListeners();
    instance.setIsInitialized(true);
    instance.setIsInitHookCalled(true);

    this.microservices.push(instance);
    return instance;
  }

  public getMicroservices(): INestMicroservice[] {
    return this.microservices;
  }

  public getHttpServer() {
    return this.httpServer;
  }

  public startAllMicroservices(callback?: () => void): this {
    Promise.all(this.microservices.map(this.listenToPromise)).then(
      () => callback && callback(),
    );
    return this;
  }

  public startAllMicroservicesAsync(): Promise<void> {
    return new Promise(resolve => this.startAllMicroservices(resolve));
  }

  public use(...args: [any, any?]): this {
    this.httpAdapter.use(...args);
    return this;
  }

  public enableCors(options?: CorsOptions | CorsOptionsDelegate<any>): void {
    this.httpAdapter.enableCors(options);
  }

  public async listen(port: number | string): Promise<any>;
  public async listen(port: number | string, hostname: string): Promise<any>;
  public async listen(port: number | string, ...args: any[]): Promise<any> {
    !this.isInitialized && (await this.init());
<<<<<<< HEAD

    this.isListening = true;
    this.httpAdapter.listen(port, ...args);

    if (this.appOptions?.autoFlushLogs) {
      this.flushLogs();
    }
    return this.httpServer;
  }
=======
>>>>>>> 58812f5e

    return new Promise((resolve, reject) => {
      const errorHandler = (e: any) => {
        this.logger.error(e?.toString?.());
        reject(e);
      };
      this.httpServer.once('error', errorHandler);

      this.httpAdapter.listen(port, ...args, () => {
        const address = this.httpServer.address();
        if (address) {
          this.httpServer.removeListener('error', errorHandler);
          this.isListening = true;
          resolve(this.httpServer);
        }
      });
    });
  }

  public listenAsync(port: number | string, ...args: any[]): Promise<any> {
    this.logger.warn(
      'DEPRECATED! "listenAsync" method is deprecated and will be removed in the next major release. Please, use "listen" instead.',
    );
    return this.listen(port, ...(args as [any]));
  }

  public async getUrl(): Promise<string> {
    return new Promise((resolve, reject) => {
      if (!this.isListening) {
        this.logger.error(MESSAGES.CALL_LISTEN_FIRST);
        reject(MESSAGES.CALL_LISTEN_FIRST);
      }
      const address = this.httpServer.address();
      resolve(this.formatAddress(address));
    });
  }

  private formatAddress(address: any): string {
    if (typeof address === 'string') {
      if (platform() === 'win32') {
        return address;
      }
      const basePath = encodeURIComponent(address);
      return `${this.getProtocol()}+unix://${basePath}`;
    }
    let host = this.host();
    if (address && address.family === 'IPv6') {
      if (host === '::') {
        host = '[::1]';
      } else {
        host = `[${host}]`;
      }
    } else if (host === '0.0.0.0') {
      host = '127.0.0.1';
    }

    return `${this.getProtocol()}://${host}:${address.port}`;
  }

  public setGlobalPrefix(prefix: string): this {
    this.config.setGlobalPrefix(prefix);
    return this;
  }

  public useWebSocketAdapter(adapter: WebSocketAdapter): this {
    this.config.setIoAdapter(adapter);
    return this;
  }

  public useGlobalFilters(...filters: ExceptionFilter[]): this {
    this.config.useGlobalFilters(...filters);
    return this;
  }

  public useGlobalPipes(...pipes: PipeTransform<any>[]): this {
    this.config.useGlobalPipes(...pipes);
    return this;
  }

  public useGlobalInterceptors(...interceptors: NestInterceptor[]): this {
    this.config.useGlobalInterceptors(...interceptors);
    return this;
  }

  public useGlobalGuards(...guards: CanActivate[]): this {
    this.config.useGlobalGuards(...guards);
    return this;
  }

  public useStaticAssets(options: any): this;
  public useStaticAssets(path: string, options?: any): this;
  public useStaticAssets(pathOrOptions: any, options?: any): this {
    this.httpAdapter.useStaticAssets &&
      this.httpAdapter.useStaticAssets(pathOrOptions, options);
    return this;
  }

  public setBaseViewsDir(path: string | string[]): this {
    this.httpAdapter.setBaseViewsDir && this.httpAdapter.setBaseViewsDir(path);
    return this;
  }

  public setViewEngine(engineOrOptions: any): this {
    this.httpAdapter.setViewEngine &&
      this.httpAdapter.setViewEngine(engineOrOptions);
    return this;
  }
  private host(): string | undefined {
    const address = this.httpServer.address();
    if (typeof address === 'string') {
      return undefined;
    }
    return address && address.address;
  }

  private getProtocol(): 'http' | 'https' {
    return this.appOptions && this.appOptions.httpsOptions ? 'https' : 'http';
  }

  private async registerMiddleware(instance: any) {
    await this.middlewareModule.registerMiddleware(
      this.middlewareContainer,
      instance,
    );
  }

  private listenToPromise(microservice: INestMicroservice) {
    return new Promise<void>(async resolve => {
      await microservice.listen(resolve);
    });
  }
}<|MERGE_RESOLUTION|>--- conflicted
+++ resolved
@@ -241,18 +241,6 @@
   public async listen(port: number | string, hostname: string): Promise<any>;
   public async listen(port: number | string, ...args: any[]): Promise<any> {
     !this.isInitialized && (await this.init());
-<<<<<<< HEAD
-
-    this.isListening = true;
-    this.httpAdapter.listen(port, ...args);
-
-    if (this.appOptions?.autoFlushLogs) {
-      this.flushLogs();
-    }
-    return this.httpServer;
-  }
-=======
->>>>>>> 58812f5e
 
     return new Promise((resolve, reject) => {
       const errorHandler = (e: any) => {
@@ -262,6 +250,9 @@
       this.httpServer.once('error', errorHandler);
 
       this.httpAdapter.listen(port, ...args, () => {
+        if (this.appOptions?.autoFlushLogs) {
+          this.flushLogs();
+        }
         const address = this.httpServer.address();
         if (address) {
           this.httpServer.removeListener('error', errorHandler);
