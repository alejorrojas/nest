--- conflicted
+++ resolved
@@ -260,16 +260,7 @@
   ) {
     const { name } = dependencyContext;
     const scanInExports = () =>
-<<<<<<< HEAD
-      this.lookupComponentInExports(
-        components,
-        dependencyContext,
-        module,
-        wrapper,
-      );
-=======
       this.lookupComponentInExports(dependencyContext, module, wrapper);
->>>>>>> 89d84d21
     return components.has(name) ? components.get(name) : scanInExports();
   }
 
