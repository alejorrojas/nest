import { RuntimeException } from './runtime.exception';

export class UnknownElementException extends RuntimeException {
  constructor(name?: string) {
    super(
<<<<<<< HEAD
      'Nest could not find the given element (this class does not exist in the current context)',
=======
      `Nest cannot find ${name || 'given'} element (it does not exist in current context)`,
>>>>>>> 036bc562
    );
  }
}<|MERGE_RESOLUTION|>--- conflicted
+++ resolved
@@ -3,11 +3,7 @@
 export class UnknownElementException extends RuntimeException {
   constructor(name?: string) {
     super(
-<<<<<<< HEAD
-      'Nest could not find the given element (this class does not exist in the current context)',
-=======
-      `Nest cannot find ${name || 'given'} element (it does not exist in current context)`,
->>>>>>> 036bc562
+      `Nest could not find ${name || 'given'} element (this provider does not exist in the current context)`,
     );
   }
 }