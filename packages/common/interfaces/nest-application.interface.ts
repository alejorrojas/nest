import {
  CorsOptions,
  CorsOptionsDelegate,
} from './external/cors-options.interface';
import { CanActivate } from './features/can-activate.interface';
import { NestInterceptor } from './features/nest-interceptor.interface';
import { HttpServer } from './http/http-server.interface';
import {
  ExceptionFilter,
  INestMicroservice,
  NestHybridApplicationOptions,
  PipeTransform,
} from './index';
import { INestApplicationContext } from './nest-application-context.interface';
import { WebSocketAdapter } from './websockets/web-socket-adapter.interface';
import { GlobalPrefixOptions } from './global-prefix-options.interface';

/**
 * Interface defining the core NestApplication object.
 *
 * @publicApi
 */
export interface INestApplication extends INestApplicationContext {
  /**
   * A wrapper function around HTTP adapter method: `adapter.use()`.
   * Example `app.use(cors())`
   *
   * @returns {this}
   */
  use(...args: any[]): this;

  /**
   * Enables CORS (Cross-Origin Resource Sharing)
   *
   * @returns {void}
   */
  enableCors(options?: CorsOptions | CorsOptionsDelegate<any>): void;

  /**
   * Starts the application.
   *
   * @param {number|string} port
   * @param {string} [hostname]
   * @param {Function} [callback] Optional callback
   * @returns {Promise} A Promise that, when resolved, is a reference to the underlying HttpServer.
   */
  listen(port: number | string, callback?: () => void): Promise<any>;
  listen(
    port: number | string,
    hostname: string,
    callback?: () => void,
  ): Promise<any>;

  /**
   * Starts the application (can be awaited).
   * @deprecated use "listen" instead.
   *
   * @param {number|string} port
   * @param {string} [hostname]
   * @returns {Promise}
   */
  listenAsync(port: number | string, hostname?: string): Promise<any>;

  /**
   * Returns the url the application is listening at, based on OS and IP version. Returns as an IP value either in IPv6 or IPv4
   *
   * @returns {Promise<string>} The IP where the server is listening
   */
  getUrl(): Promise<string>;

  /**
   * Registers a prefix for every HTTP route path.
   *
<<<<<<< HEAD
   * @param {string} prefix The prefix for every HTTP route path (for example `/v1/api`)
   * @returns {this}
=======
   * @param  {string} prefix The prefix for every HTTP route path (for example `/v1/api`)
   * @param  {NestApplicationGlobalPrefixOptions} globalPrefixOptions GlobalPrefix options object
   * @returns {void}
>>>>>>> 52e14b05
   */
  setGlobalPrefix(
    prefix: string,
    globalPrefixOptions?: GlobalPrefixOptions,
  ): this;

  /**
   * Register Ws Adapter which will be used inside Gateways.
   * Use when you want to override default `socket.io` library.
   *
   * @param {WebSocketAdapter} adapter
   * @returns {this}
   */
  useWebSocketAdapter(adapter: WebSocketAdapter): this;

  /**
   * Connects microservice to the NestApplication instance. Transforms application
   * to a hybrid instance.
   *
   * @template {object} T
   * @param {T} options Microservice options object
   * @param {NestHybridApplicationOptions} hybridOptions Hybrid options object
   * @returns {INestMicroservice}
   */
  connectMicroservice<T extends object = any>(
    options: T,
    hybridOptions?: NestHybridApplicationOptions,
  ): INestMicroservice;

  /**
   * Returns array of the microservices connected to the NestApplication.
   *
   * @returns {INestMicroservice[]}
   */
  getMicroservices(): INestMicroservice[];

  /**
   * Returns the underlying native HTTP server.
   *
   * @returns {*}
   */
  getHttpServer(): any;

  /**
   * Returns the underlying HTTP adapter.
   *
   * @returns {HttpServer}
   */
  getHttpAdapter(): HttpServer;

  /**
   * Starts all connected microservices asynchronously.
   *
   * @returns {Promise}
   */
  startAllMicroservices(): Promise<this>;

  /**
   * Starts all connected microservices and can be awaited.
   * @deprecated use "startAllMicroservices" instead.
   *
   * @returns {Promise}
   */
  startAllMicroservicesAsync(): Promise<this>;

  /**
   * Registers exception filters as global filters (will be used within
   * every HTTP route handler)
   *
   * @param {...ExceptionFilter} filters
   */
  useGlobalFilters(...filters: ExceptionFilter[]): this;

  /**
   * Registers pipes as global pipes (will be used within every HTTP route handler)
   *
   * @param {...PipeTransform} pipes
   */
  useGlobalPipes(...pipes: PipeTransform<any>[]): this;

  /**
   * Registers interceptors as global interceptors (will be used within
   * every HTTP route handler)
   *
   * @param {...NestInterceptor} interceptors
   */
  useGlobalInterceptors(...interceptors: NestInterceptor[]): this;

  /**
   * Registers guards as global guards (will be used within every HTTP route handler)
   *
   * @param {...CanActivate} guards
   */
  useGlobalGuards(...guards: CanActivate[]): this;

  /**
   * Terminates the application (including NestApplication, Gateways, and each connected
   * microservice)
   *
   * @returns {Promise<void>}
   */
  close(): Promise<void>;
}<|MERGE_RESOLUTION|>--- conflicted
+++ resolved
@@ -4,6 +4,7 @@
 } from './external/cors-options.interface';
 import { CanActivate } from './features/can-activate.interface';
 import { NestInterceptor } from './features/nest-interceptor.interface';
+import { GlobalPrefixOptions } from './global-prefix-options.interface';
 import { HttpServer } from './http/http-server.interface';
 import {
   ExceptionFilter,
@@ -13,7 +14,6 @@
 } from './index';
 import { INestApplicationContext } from './nest-application-context.interface';
 import { WebSocketAdapter } from './websockets/web-socket-adapter.interface';
-import { GlobalPrefixOptions } from './global-prefix-options.interface';
 
 /**
  * Interface defining the core NestApplication object.
@@ -71,19 +71,11 @@
   /**
    * Registers a prefix for every HTTP route path.
    *
-<<<<<<< HEAD
    * @param {string} prefix The prefix for every HTTP route path (for example `/v1/api`)
+   * @param {GlobalPrefixOptions} options Global prefix options object
    * @returns {this}
-=======
-   * @param  {string} prefix The prefix for every HTTP route path (for example `/v1/api`)
-   * @param  {NestApplicationGlobalPrefixOptions} globalPrefixOptions GlobalPrefix options object
-   * @returns {void}
->>>>>>> 52e14b05
    */
-  setGlobalPrefix(
-    prefix: string,
-    globalPrefixOptions?: GlobalPrefixOptions,
-  ): this;
+  setGlobalPrefix(prefix: string, options?: GlobalPrefixOptions): this;
 
   /**
    * Register Ws Adapter which will be used inside Gateways.
