--- conflicted
+++ resolved
@@ -2,13 +2,9 @@
   "compilerOptions": {
     "module": "commonjs",
     "declaration": true,
-<<<<<<< HEAD
-    "noImplicitAny": true,
+    "noImplicitAny": false,
     "skipLibCheck": true,
-=======
-    "noImplicitAny": false,
     "suppressImplicitAnyIndexErrors": true,
->>>>>>> ead8d555
     "noUnusedLocals": false,
     "removeComments": false,
     "noLib": false,
